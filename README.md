--- conflicted
+++ resolved
@@ -189,7 +189,8 @@
 To upgrade the contract first call `up_stage_code` passing the binary as first argument serialized as borsh. Then call `up_deploy_code`.
 This functions must be called from the owner.
 
-<<<<<<< HEAD
+Documentation of all methods provided by the derived implementation of `Upgradable` is available in the [definition of the trait](/near-plugins/src/upgradable.rs). More examples and guidelines for interacting with an `Upgradable` contract can be found [here](/examples/upgradable-examples/README.md).
+
 ### [AccessControllable](/near-plugins/src/access_controllable.rs)
 
 Enables role-based access control for contract methods. A method with restricted access can only be called _successfully_ by accounts that have been granted one of the whitelisted roles. If a restricted method is called by an account with insufficient permissions, it panics.
@@ -279,9 +280,6 @@
 ```
 
 The derived implementation of `AccessControllable` provides more methods that are documented in the [definition of the trait](/near-plugins/src/access_controllable.rs). More usage patterns are explained in [examples](/examples/access-controllable-examples/) and in [integration tests](/near-plugins/tests/access_controllable.rs).
-=======
-Documentation of all methods provided by the derived implementation of `Upgradable` is available in the [definition of the trait](/near-plugins/src/upgradable.rs). More examples and guidelines for interacting with an `Upgradable` contract can be found [here](/examples/upgradable-examples/README.md).
->>>>>>> 509bf192
 
 ## Contributors Notes
 
