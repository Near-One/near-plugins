--- conflicted
+++ resolved
@@ -10,12 +10,9 @@
     storage_prefix: Option<String>,
 }
 
-<<<<<<< HEAD
 const DEFAULT_STORAGE_PREFIX: &str = "__up__";
 
-=======
 /// Generates the token stream for the `Upgradable` macro.
->>>>>>> 1cf0aa61
 pub fn derive_upgradable(input: TokenStream) -> TokenStream {
     let cratename = cratename();
 
